// Copyright 2012 Cloudera Inc.
//
// Licensed under the Apache License, Version 2.0 (the "License");
// you may not use this file except in compliance with the License.
// You may obtain a copy of the License at
//
// http://www.apache.org/licenses/LICENSE-2.0
//
// Unless required by applicable law or agreed to in writing, software
// distributed under the License is distributed on an "AS IS" BASIS,
// WITHOUT WARRANTIES OR CONDITIONS OF ANY KIND, either express or implied.
// See the License for the specific language governing permissions and
// limitations under the License.

<<<<<<< HEAD
#include "testutil/gtest-util.h"
=======
#include <gtest/gtest.h>

#include "common/init.h"
>>>>>>> e8fe2202
#include "common/logging.h"
#include "rpc/authentication.h"
#include "rpc/thrift-server.h"
#include "util/network-util.h"
#include "util/thread.h"

DECLARE_bool(enable_ldap_auth);
DECLARE_string(ldap_uri);
DECLARE_string(keytab_file);
DECLARE_string(principal);
DECLARE_string(ssl_client_ca_certificate);
DECLARE_string(ssl_server_certificate);

// These are here so that we can grab them early in main() - the kerberos
// init can clobber KRB5_KTNAME in PrincipalSubstitution.
static const char *env_keytab = NULL;
static const char *env_princ = NULL;

#include "common/names.h"

namespace impala {

TEST(Auth, PrincipalSubstitution) {
  string hostname;
  ASSERT_OK(GetHostname(&hostname));
  SaslAuthProvider sa(false);  // false means it's external
  ASSERT_OK(sa.InitKerberos("service_name/_HOST@some.realm", "/etc/hosts"));
  ASSERT_OK(sa.Start());
  ASSERT_EQ(string::npos, sa.principal().find("_HOST"));
  ASSERT_NE(string::npos, sa.principal().find(hostname));
  ASSERT_EQ("service_name", sa.service_name());
  ASSERT_EQ(hostname, sa.hostname());
  ASSERT_EQ("some.realm", sa.realm());
}

TEST(Auth, ValidAuthProviders) {
  ASSERT_OK(AuthManager::GetInstance()->Init());
  ASSERT_TRUE(AuthManager::GetInstance()->GetExternalAuthProvider() != NULL);
  ASSERT_TRUE(AuthManager::GetInstance()->GetInternalAuthProvider() != NULL);
}

// Set up ldap flags and ensure we make the appropriate auth providers
TEST(Auth, LdapAuth) {
  AuthProvider* ap = NULL;
  SaslAuthProvider* sa = NULL;

  FLAGS_enable_ldap_auth = true;
  FLAGS_ldap_uri = "ldaps://bogus.com";

  // Initialization based on above "command line" args
  ASSERT_OK(AuthManager::GetInstance()->Init());

  // External auth provider is sasl, ldap, but not kerberos
  ap = AuthManager::GetInstance()->GetExternalAuthProvider();
  ASSERT_TRUE(ap->is_sasl());
  sa = dynamic_cast<SaslAuthProvider*>(ap);
  ASSERT_TRUE(sa->has_ldap());
  ASSERT_EQ("", sa->principal());

  // Internal auth provider isn't sasl.
  ap = AuthManager::GetInstance()->GetInternalAuthProvider();
  ASSERT_FALSE(ap->is_sasl());
}

// Set up ldap and kerberos flags and ensure we make the appropriate auth providers
TEST(Auth, LdapKerbAuth) {
  AuthProvider* ap = NULL;
  SaslAuthProvider* sa = NULL;

  if ((env_keytab == NULL) || (env_princ == NULL)) {
    return;     // In a non-kerberized environment
  }
  FLAGS_keytab_file = env_keytab;
  FLAGS_principal = env_princ;
  FLAGS_enable_ldap_auth = true;
  FLAGS_ldap_uri = "ldaps://bogus.com";

  // Initialization based on above "command line" args
  ASSERT_OK(AuthManager::GetInstance()->Init());

  // External auth provider is sasl, ldap, and kerberos
  ap = AuthManager::GetInstance()->GetExternalAuthProvider();
  ASSERT_TRUE(ap->is_sasl());
  sa = dynamic_cast<SaslAuthProvider*>(ap);
  ASSERT_TRUE(sa->has_ldap());
  ASSERT_EQ(FLAGS_principal, sa->principal());

  // Internal auth provider is sasl and kerberos
  ap = AuthManager::GetInstance()->GetInternalAuthProvider();
  ASSERT_TRUE(ap->is_sasl());
  sa = dynamic_cast<SaslAuthProvider*>(ap);
  ASSERT_FALSE(sa->has_ldap());
  ASSERT_EQ(FLAGS_principal, sa->principal());
}

// Test for IMPALA-2598: SSL and Kerberos do not mix on server<->server connections.
// Tests that Impala will successfully start if so configured.
TEST(Auth, KerbAndSslEnabled) {
  string hostname;
  ASSERT_OK(GetHostname(&hostname));
  FLAGS_ssl_client_ca_certificate = "some_path";
  FLAGS_ssl_server_certificate = "some_path";
  ASSERT_TRUE(EnableInternalSslConnections());
  SaslAuthProvider sa_internal(true);
  ASSERT_OK(
      sa_internal.InitKerberos("service_name/_HOST@some.realm", "/etc/hosts"));
  SaslAuthProvider sa_external(false);
  ASSERT_OK(
      sa_external.InitKerberos("service_name/_HOST@some.realm", "/etc/hosts"));
}

}

int main(int argc, char** argv) {
  impala::InitCommonRuntime(argc, argv, true, impala::TestInfo::BE_TEST);
  ::testing::InitGoogleTest(&argc, argv);

  env_keytab = getenv("KRB5_KTNAME");
  env_princ = getenv("MINIKDC_PRINC_IMPALA");

  return RUN_ALL_TESTS();
}<|MERGE_RESOLUTION|>--- conflicted
+++ resolved
@@ -12,13 +12,8 @@
 // See the License for the specific language governing permissions and
 // limitations under the License.
 
-<<<<<<< HEAD
 #include "testutil/gtest-util.h"
-=======
-#include <gtest/gtest.h>
-
 #include "common/init.h"
->>>>>>> e8fe2202
 #include "common/logging.h"
 #include "rpc/authentication.h"
 #include "rpc/thrift-server.h"
